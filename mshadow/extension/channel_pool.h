--- conflicted
+++ resolved
@@ -86,11 +86,7 @@
     const index_t c = i % channel_;
     const index_t n = i / channel_;
     const index_t x = j;
-<<<<<<< HEAD
-    const index_t cstart = c * stride_ - pad_ < 0 ? 0  : c * stride_ - pad_;
-=======
     const index_t cstart = static_cast<int>(c * stride_ - pad_) < 0 ? 0  : c * stride_ - pad_;
->>>>>>> 3f4a2176
     const index_t cend   = min(cstart + hnsize_, channel_);
     DType res; Reducer::SetInitValue(res);
     for (index_t cc = cstart; cc < cend; ++cc) {
