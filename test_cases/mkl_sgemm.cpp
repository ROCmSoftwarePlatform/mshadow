#include "../mshadow/tensor_base.h"
#include "../mshadow/tensor.h"
#include <cstdio>
// simple file to test if it compiles
using namespace mshadow;
using namespace mshadow::expr;

void print(const CTensor2D &t) {
    index_t row = t.shape[0];
    index_t col = t.shape[1];
    printf("%2d X %2d\n", row, col);
    for (index_t r = 0; r < row; ++r) {
        for (index_t c = 0; c < col; ++c) {
            printf("%.2f ", t[c][r]);
        }
        printf("\n");
    }
}
// implemented by testcuda.cu
void testmkl( CTensor2D mat1, CTensor2D mat2, CTensor2D mat3 );

int main( void ){
    CTensor2D lhs = NewCTensor( Shape2(5, 3), 0 );
    CTensor2D rhs = NewCTensor( Shape2(4, 3), 0 );
    CTensor2D dst = NewCTensor( Shape2(4, 5), 0 );
    for (index_t i = 0; i < 15; ++i) {
        lhs.dptr[i] = i;
    }

    print(lhs);
    printf("-\n");
    for (index_t i = 0; i < 12; ++i) {
        rhs.dptr[i] = 0.1 * i;
    }

    print(rhs);
<<<<<<< HEAD

    bool ltrans = true;
    bool rtrans = false;
    float scale = 1.0f;
    CBLAS_TRANSPOSE op_lhs = ltrans ? CblasTrans : CblasNoTrans;
    CBLAS_TRANSPOSE op_rhs = rtrans ? CblasTrans : CblasNoTrans;
    index_t M = ltrans ? lhs.shape[1] : lhs.shape[0];
    index_t K = ltrans ? lhs.shape[0] : lhs.shape[1];
    index_t N = rtrans ? rhs.shape[0] : rhs.shape[1];
    index_t LDA = ltrans ? lhs.shape[1] : lhs.shape[0];
    index_t LDB = rtrans ? rhs.shape[1] : rhs.shape[0];
    // utils::Assert(HDA == LDB, "Matrix Dimension Mismatch\n");
    printf("M:%d K:%d N:%d LDA:%d LDB:%d\n", M, K, N, LDA, LDB);
    cblas_sgemm(CblasColMajor,              \
                            op_lhs, op_rhs, \
                            M, \
                            N, \
                            K, \
                            scale, \
                            lhs.dptr, LDA, \
                            rhs.dptr, LDB, \
                            0, \
                            dst.dptr, LDA);
    printf("\n");
    for (int i = 0; i < 20; ++ i) {
        printf("%.2f ", dst.dptr[i]);
    }
    printf("\n");
=======
    // A += 0.1*dot(B.T(),C)
    dst += 0.1 * dot(lhs.T(), rhs);
>>>>>>> 4aa1528b
    print(dst);
    FreeSpace( lhs );
    FreeSpace( rhs );
    FreeSpace( dst );
    return 0;
}<|MERGE_RESOLUTION|>--- conflicted
+++ resolved
@@ -34,39 +34,8 @@
     }
 
     print(rhs);
-<<<<<<< HEAD
-
-    bool ltrans = true;
-    bool rtrans = false;
-    float scale = 1.0f;
-    CBLAS_TRANSPOSE op_lhs = ltrans ? CblasTrans : CblasNoTrans;
-    CBLAS_TRANSPOSE op_rhs = rtrans ? CblasTrans : CblasNoTrans;
-    index_t M = ltrans ? lhs.shape[1] : lhs.shape[0];
-    index_t K = ltrans ? lhs.shape[0] : lhs.shape[1];
-    index_t N = rtrans ? rhs.shape[0] : rhs.shape[1];
-    index_t LDA = ltrans ? lhs.shape[1] : lhs.shape[0];
-    index_t LDB = rtrans ? rhs.shape[1] : rhs.shape[0];
-    // utils::Assert(HDA == LDB, "Matrix Dimension Mismatch\n");
-    printf("M:%d K:%d N:%d LDA:%d LDB:%d\n", M, K, N, LDA, LDB);
-    cblas_sgemm(CblasColMajor,              \
-                            op_lhs, op_rhs, \
-                            M, \
-                            N, \
-                            K, \
-                            scale, \
-                            lhs.dptr, LDA, \
-                            rhs.dptr, LDB, \
-                            0, \
-                            dst.dptr, LDA);
-    printf("\n");
-    for (int i = 0; i < 20; ++ i) {
-        printf("%.2f ", dst.dptr[i]);
-    }
-    printf("\n");
-=======
     // A += 0.1*dot(B.T(),C)
     dst += 0.1 * dot(lhs.T(), rhs);
->>>>>>> 4aa1528b
     print(dst);
     FreeSpace( lhs );
     FreeSpace( rhs );
