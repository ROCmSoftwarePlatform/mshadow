--- conflicted
+++ resolved
@@ -36,12 +36,9 @@
     init_end = 0;
     perdev_pull_thread = 1;
     perdev_push_thread = 1;
-<<<<<<< HEAD
     bigarray_bound = 1000 * 1000;
     nthread_reduction = 8;
-=======
     destroy_signal = false;
->>>>>>> e68e816e
   }
   // destructor
   virtual ~LocalServer(void) {
